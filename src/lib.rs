//! Stablecoin example pallet
//!
//! This is a substrate pallet showcasing a simple implementation of a stablecoin based
//! on the [Basis Whitepaper](https://www.basis.io/basis_whitepaper_en.pdf).
#![cfg_attr(not(feature = "std"), no_std)]

use sp_std::prelude::*;

use codec::{Decode, Encode};
use core::cmp::{max, min};
use frame_support::{
	debug::native,
	decl_error, decl_event, decl_module, decl_storage,
	dispatch::{DispatchError, DispatchResult},
	ensure,
	traits::Get,
};
use num_rational::Ratio;
use sp_runtime::{traits::CheckedMul, Fixed64, PerThing, Perbill};
use sp_std::collections::vec_deque::VecDeque;
use sp_std::iter;
use static_assertions::const_assert;
use system::ensure_signed;

mod utils;

use utils::saturated_mul;

/// Trait for getting a price.
pub trait FetchPrice<Balance> {
	/// Fetch the current price.
	fn fetch_price() -> Balance;
}

/// The pallet's configuration trait.
pub trait Trait: system::Trait {
	/// The overarching event type.
	type Event: From<Event<Self>> + Into<<Self as system::Trait>::Event>;

	/// The amount of coins necessary to buy the tracked value.
	type CoinPrice: FetchPrice<Coins>;

	/// The expiration time of a bond.
	type ExpirationPeriod: Get<<Self as system::Trait>::BlockNumber>;

	/// The maximum amount of bids allowed in the queue. Used to prevent the queue from growing forever.
	type MaximumBids: Get<usize>;
	/// How often adjustments should be made based on the price
	type AdjustmentFrequency: Get<<Self as system::Trait>::BlockNumber>;
}

/// The type used to represent the account balance for the stablecoin.
pub type Coins = u64;

// 1000 units are supposed to represent $1 USD or whatever is being tracked.
const BASE_UNIT: Coins = 1000;

// Total supply of coins. Set to 100 coins (100$ USD here).
const COIN_SUPPLY: Coins = BASE_UNIT * 100;

// Minimum amount of coins in circulation.
const MINIMUM_COIN_SUPPLY: Coins = BASE_UNIT;
const_assert!(MINIMUM_COIN_SUPPLY < COIN_SUPPLY);

// Number of Share tokens, fixed at genesis.
const SHARE_SUPPLY: u64 = 100;

// The Basis whitepaper recommends 10% based on simulations.
const MINIMUM_BOND_PRICE: Perbill = Perbill::from_percent(10);


/// A bond representing (possible) future payout of coins.
///
/// Expires at block `expiration` so it will be discarded if payed out after that block.
#[derive(Encode, Decode, Default, Clone, PartialEq, PartialOrd, Eq, Ord)]
#[cfg_attr(feature = "std", derive(Debug))]
pub struct Bond<AccountId, BlockNumber> {
	account: AccountId,
	payout: Coins,
	expiration: BlockNumber,
}

/// A bid for a bond of the stablecoin at a certain price.
<<<<<<< HEAD
/// 
/// `price_in_coins` is the amount of coins burned.
/// `quantity` is the amount of coins gained on payout.
=======
///
/// `price_in_coins` is the amount of coins burned
/// `quantity` is the amount of coins gained on payout
>>>>>>> 9f61e83e
#[derive(Encode, Decode, Default, Clone, PartialEq)]
#[cfg_attr(feature = "std", derive(Debug))]
pub struct Bid<AccountId> {
	account: AccountId,
	price: Perbill,
	quantity: Coins,
}

pub enum BidError {
	Overflow,
	Underflow,
}

impl<AccountId> Bid<AccountId> {
	fn new(account: AccountId, price: Perbill, quantity: Coins) -> Bid<AccountId> {
		// This is fine because Perbill has an implementation tuned for balance types.
		Bid {
			account,
			price,
			quantity,
		}
	}

	fn payment(&self) -> Coins {
		self.price * self.quantity
	}

	/// Remove `coins` amount of coins from the bid, mirroring the changes in quantity
	/// according to the price attached to the bid.
	fn remove_coins(&mut self, coins: Coins) -> Result<Coins, BidError> {
		// Inverse price is needed because self.price converts from amount of bond payout coins to payment coins,
		// but we need to convert the other way from payment coins to bond payout coins.
		// TODO clearer documentation
		// self.price == fraction of coins I'm willing to pay now in exchange for a bond.
		// But we need to calculate the amount of bond payouts corresponding to the coins I'm willing to pay now
		// (which means we need to use the inverse of self.price!)
		let inverse_price: Ratio<u64> = Ratio::new(Perbill::ACCURACY.into(), self.price.deconstruct().into());

		// Should never overflow, but better safe than sorry.
		let removed_quantity = inverse_price
			.checked_mul(&coins.into())
			.map(|r| r.to_integer())
			.ok_or(BidError::Overflow)?;
		self.quantity = self
			.quantity
			.checked_sub(removed_quantity)
			.ok_or(BidError::Underflow)?;
		Ok(removed_quantity)
	}
}

decl_event!(
	pub enum Event<T>
	where
		AccountId = <T as system::Trait>::AccountId,
		BlockNumber = <T as system::Trait>::BlockNumber,
	{
		Initialized(AccountId),
		Transfer(AccountId, AccountId, u64),
		NewBid(AccountId, Perbill, u64),
		RefundedBid(AccountId, u64),
		NewBond(AccountId, u64, BlockNumber),
		BondFulfilled(AccountId, u64),
		BondPartiallyFulfilled(AccountId, u64),
		BondExpired(AccountId, u64),
		CancelledBidsBelow(AccountId, Perbill),
		CancelledBids(AccountId),
		ExpandedSupply(u64),
		ContractedSupply(u64),
	}
);

decl_error! {
	pub enum Error for Module<T: Trait> {
		CoinSupplyOverflow,
		CoinSupplyUnderflow,
		InsufficientBalance,
		BalanceOverflow,
		ZeroPrice,
		GenericOverflow,
		GenericUnderflow,
		RoundingError,
	}
}

impl<T: Trait> From<BidError> for Error<T> {
	fn from(e: BidError) -> Self {
		match e {
			BidError::Overflow => Error::GenericOverflow,
			BidError::Underflow => Error::GenericUnderflow,
		}
	}
}

// This pallet's storage items.
decl_storage! {
	trait Store for Module<T: Trait> as Stablecoin {
		BaseUnit get(fn base_unit): Coins = BASE_UNIT;
		MinimumBondPrice get(fn minimum_bond_price): Perbill = MINIMUM_BOND_PRICE;

		Init get(fn initialized): bool = false;

		ShareSupply get(fn share_supply): u64;
		Shares get(fn shares): Vec<(T::AccountId, u64)>;

		Balance get(fn get_balance): map hasher(blake2_256) T::AccountId => Coins;
		CoinSupply get(fn coin_supply): Coins;

		// TODO: limit the maximum bond size
		Bonds get(fn bonds): VecDeque<Bond<T::AccountId, T::BlockNumber>>;

		BondBids get(fn bond_bids): Vec<Bid<T::AccountId>>;
	}
}

// The pallet's dispatchable functions.
decl_module! {
	pub struct Module<T: Trait> for enum Call where origin: T::Origin {

		fn deposit_event() = default;

		/// Initialize the stablecoin.
		///
		/// Sender of the transaction will be the founder.
		/// Initial coin supply will be allocated to the founder.
		pub fn init(origin) -> DispatchResult {
			let founder = ensure_signed(origin)?;

			ensure!(!Self::initialized(), "can only be initialized once");

			<Shares<T>>::put(vec![(founder.clone(), SHARE_SUPPLY)]);
			<ShareSupply>::put(SHARE_SUPPLY);

			<Balance<T>>::insert(&founder, COIN_SUPPLY);
			<CoinSupply>::put(COIN_SUPPLY);

			<Init>::put(true);

			Self::deposit_event(RawEvent::Initialized(founder));

			Ok(())
		}

		/// Initialize the coin with the given `shareholders`.
		///
		/// Sender of the transaction will be the founder.
		/// Initial coin supply will be distributed evenly to the shareholders.
		pub fn init_with_shareholders(origin, shareholders: Vec<T::AccountId>) -> DispatchResult {
			let founder = ensure_signed(origin)?;

			ensure!(!Self::initialized(), "can only be initialized once");
			ensure!(!shareholders.is_empty(), "need at least one shareholder");

			let len = shareholders.len();
			// give one share to each shareholder
			let shares: Vec<(T::AccountId, u64)> = shareholders.into_iter().zip(iter::repeat(1).take(len)).collect();
			<Shares<T>>::put(shares);
			<ShareSupply>::put(len as u64);

			Self::hand_out_coins_to_shareholders(COIN_SUPPLY)?;

			<Init>::put(true);

			Self::deposit_event(RawEvent::Initialized(founder));

			Ok(())
		}

		/// Transfer `amount` coins from the sender to the account `to`.
		pub fn transfer(origin, to: T::AccountId, amount: u64) -> DispatchResult {
			let sender = ensure_signed(origin)?;

			let sender_balance = Self::get_balance(&sender);
			let updated_from_balance = sender_balance.checked_sub(amount).ok_or("not enough balance to transfer (underflow)")?;
			let receiver_balance = Self::get_balance(&to);
			let updated_to_balance = receiver_balance.checked_add(amount).ok_or("overflow for transfer target")?;

			// reduce sender's balance
			<Balance<T>>::insert(&sender, updated_from_balance);
			// increase receiver's balance
			<Balance<T>>::insert(&to, updated_to_balance);

			Self::deposit_event(RawEvent::Transfer(sender, to, amount));

			Ok(())
		}

		/// Bid for `quantity` coins at a price of `price_per_bond`.
		///
		/// Price is a fraction of the desired payout quantity.
		/// Expects a `quantity` of a least `BASE_UNIT`.
		///
		/// Example: `bid_for_bond(origin, Perbill::from_percent(80), 5 * BASE_UNIT)` will bid
		/// for a bond with a payout of `5 * BASE_UNIT` coins for a price of
		/// `0.8 * 5 * BASE_UNIT = 4 * BASE_UNIT` coins.
		pub fn bid_for_bond(origin, price_per_bond: Perbill, quantity: Coins) -> DispatchResult {
			let who = ensure_signed(origin)?;

			ensure!(price_per_bond <= Perbill::from_percent(100), "price cannot be higher than 100%");
			ensure!(price_per_bond > MINIMUM_BOND_PRICE, "price is lower than the minimum bond price");
			ensure!(quantity >= BASE_UNIT, "quantity is lower than the base unit");

			let bid = Bid::new(who.clone(), price_per_bond, quantity);

			Self::remove_balance(&who, bid.payment())?;
			Self::add_bid(bid)?;

			Self::deposit_event(RawEvent::NewBid(who, price_per_bond, quantity));

			Ok(())
		}

		/// Cancel all bids at or below `price` of the sender and refund the coins.
		pub fn cancel_bids_at_or_below(origin, price: Perbill) -> DispatchResult {
			let who = ensure_signed(origin)?;

			Self::cancel_bids(|bid| bid.account == who && bid.price <= price);

			Self::deposit_event(RawEvent::CancelledBidsBelow(who, price));

			Ok(())
		}

		/// Cancel all bids belonging to the sender and refund the coins.
		pub fn cancel_all_bids(origin) -> DispatchResult {
			let who = ensure_signed(origin)?;

			Self::cancel_bids(|bid| bid.account == who);

			Self::deposit_event(RawEvent::CancelledBids(who));

			Ok(())
		}

		/// Adjust the amount of coins according to the price.
		fn on_initialize(n: T::BlockNumber) {
			let price = T::CoinPrice::fetch_price();
			Self::on_block_with_price(n, price).unwrap_or_else(|e| {
				native::error!("could not adjust supply: {:?}", e);
			});
		}
	}
}

impl<T: Trait> Module<T> {
	/// Add `amount` coins to the balance for `account`.
	fn add_balance(account: &T::AccountId, amount: Coins) -> DispatchResult {
		<Balance<T>>::try_mutate(account, |b: &mut u64| -> DispatchResult {
			*b = b.checked_add(amount).ok_or(Error::<T>::BalanceOverflow)?;
			Ok(())
		})?;
		Ok(())
	}

	/// Remove `amount` coins from the balance of `account`.
	fn remove_balance(account: &T::AccountId, amount: Coins) -> DispatchResult {
		<Balance<T>>::try_mutate(&account, |b: &mut u64| -> DispatchResult {
			*b = b.checked_sub(amount).ok_or(Error::<T>::InsufficientBalance)?;
			Ok(())
		})?;
		Ok(())
	}

	fn add_bid(bid: Bid<T::AccountId>) -> DispatchResult {
		let mut bids = Self::bond_bids();

		Self::_add_bid_to(bid, &mut bids)?;

		<BondBids<T>>::put(bids);
		Ok(())
	}

	/// Add a bid to the queue, making sure to sort it from highest to lowest price.
	///
	/// Truncates the bids to `MaximumBids` to keep the queue bounded.
	// TODO: use priority queue (binaryheap?)
	// TODO: be careful with malicious actor who would constantly bid an amount equal
	//		 to the last bid in the queue and evict people on purpose.
	fn _add_bid_to(bid: Bid<T::AccountId>, bids: &mut Vec<Bid<T::AccountId>>) -> DispatchResult{
		let index: usize = bids
			// sort the bids from highest to lowest
			.binary_search_by(|&Bid { price, .. }| bid.price.cmp(&price))
			.unwrap_or_else(|i| i);
		bids.insert(index, bid);
		while bids.len() > T::MaximumBids::get() {
			if let Some(bid) = bids.pop() {
				Self::refund_bid(&bid)?;
			}
		}
		Ok(())
	}

<<<<<<< HEAD
	fn refund_bid(bid: &Bid<T::AccountId>) -> DispatchResult {
		Self::add_balance(&bid.account, bid.payment())?;
		Self::deposit_event(RawEvent::RefundedBid(bid.account.clone(), bid.payment()));
=======
	fn refund_bid(
		Bid {
			account,
			price_in_coins,
			..
		}: &Bid<T::AccountId>,
	) -> DispatchResult {
		Self::add_balance(account, *price_in_coins)?;
		Self::deposit_event(RawEvent::RefundedBid(account.clone(), *price_in_coins));
>>>>>>> 9f61e83e
		Ok(())
	}

	fn cancel_bids<F>(cancel_for: F)
	where
		F: Fn(&Bid<T::AccountId>) -> bool,
	{
		let mut bids = Self::bond_bids();

		bids.retain(|b| {
			if cancel_for(b) {
				Self::refund_bid(b).unwrap_or_else(|e| {
					native::error!("{:?}", e);
					debug_assert!(false, "refund should not fail");
				});
				return false;
			}
			true
		});

		<BondBids<T>>::put(bids);
	}

	/// Expands (if the price is too high) or contracts (if the price is too low) the coin supply.
	fn expand_or_contract_on_price(price: Coins) -> DispatchResult {
		match price {
			0 => {
				native::error!("coin price is zero!");
				return Err(DispatchError::from(Error::<T>::ZeroPrice));
			}
			price if price > BASE_UNIT => {
				// safe from underflow because `price` is checked to be greater than `BASE_UNIT`
				let fraction = Fixed64::from_rational(price as i64, BASE_UNIT) - Fixed64::from_natural(1);
				let supply = Self::coin_supply();
				let contract_by = saturated_mul(fraction, supply);
				Self::contract_supply(contract_by)?;
			}
			price if price < BASE_UNIT => {
				// safe from underflow because `price` is checked to be less than `BASE_UNIT`
				let fraction = Fixed64::from_rational(BASE_UNIT as i64, price) - Fixed64::from_natural(1);
				let supply = Self::coin_supply();
				let expand_by = saturated_mul(fraction, supply);
				Self::expand_supply(expand_by)?;
			}
			_ => {
				native::info!("coin price is equal to base as is desired --> nothing to do");
			}
		}
		Ok(())
	}

	fn contract_supply(amount: Coins) -> DispatchResult {
		// Checking whether coin supply would underflow.
		let coin_supply = Self::coin_supply();
		let remaining_supply = coin_supply.checked_sub(amount).ok_or(Error::<T>::CoinSupplyUnderflow)?;
		if remaining_supply < MINIMUM_COIN_SUPPLY {
			return Err(DispatchError::from(Error::<T>::CoinSupplyUnderflow));
		}
		let mut bids = Self::bond_bids();
		let mut remaining = amount;
		let mut new_bonds = VecDeque::new();
		while remaining > 0 && !bids.is_empty() {
			let mut bid = bids.remove(0);
			if bid.payment() >= remaining {
				let removed_quantity = bid.remove_coins(remaining).map_err(Error::<T>::from)?;
				new_bonds.push_back(Self::new_bond(bid.account.clone(), removed_quantity));
				// re-add bid with reduced amount
				if bid.quantity > 0 {
					// TODO: do we really want to return early on error here?
					Self::_add_bid_to(bid, &mut bids)?;
				}
				remaining = 0;
			} else {
				let payment = bid.payment();
				let Bid {
					account,
					quantity,
					..
				} = bid;
				new_bonds.push_back(Self::new_bond(account, quantity));
				remaining -= payment;
			}
		}
		let burned = amount
			.checked_sub(remaining)
			.ok_or(Error::<T>::GenericUnderflow)?;
		let new_supply = <CoinSupply>::get()
			.checked_sub(burned)
			.ok_or(Error::<T>::CoinSupplyUnderflow)?;
		for bond in new_bonds.iter() {
			Self::deposit_event(RawEvent::NewBond(
				bond.account.clone(),
				bond.payout,
				bond.expiration,
			));
		}
		let mut bonds = Self::bonds();
		bonds.append(&mut new_bonds);
		<Bonds<T>>::put(bonds);
		<CoinSupply>::put(new_supply);
		<BondBids<T>>::put(bids);
		Self::deposit_event(RawEvent::ContractedSupply(burned));
		Ok(())
	}

	fn new_bond(account: T::AccountId, payout: Coins) -> Bond<T::AccountId, T::BlockNumber> {
		let expiration = <system::Module<T>>::block_number() + T::ExpirationPeriod::get();
		Bond {
			account,
			payout,
			expiration,
		}
	}

	fn _add_bond(bond: Bond<T::AccountId, T::BlockNumber>) {
		let mut bonds = Self::bonds();
		bonds.push_back(bond);
		<Bonds<T>>::put(bonds);
	}

	fn expand_supply(amount: Coins) -> DispatchResult {
		// Checking whether the supply will overflow.
		let coin_supply = Self::coin_supply();
		coin_supply.checked_add(amount).ok_or(Error::<T>::CoinSupplyOverflow)?;

		let mut bonds = Self::bonds();
		let mut remaining = amount;
		while let Some(Bond {
			account,
			payout,
			expiration,
		}) = bonds.pop_front()
		{
			if remaining == 0 {
				break;
			}
			// bond has expired --> discard
			if <system::Module<T>>::block_number() >= expiration {
				Self::deposit_event(RawEvent::BondExpired(account, payout));
				continue;
			}
			// bond does not cover the remaining amount --> resolve and continue
			if payout <= remaining {
				// this is safe because we are in the branch where remaining >= payout
				remaining = remaining - payout;
				Self::add_balance(&account, payout)
					.expect("one account should never have more coins than the supply; qed");
				Self::deposit_event(RawEvent::BondFulfilled(account, payout));
			}
			// bond covers the remaining amount --> update and finish up
			else {
				// this is safe because we are in the else branch where payout > remaining
				let payout = payout - remaining;
				Self::add_balance(&account, remaining)
					.expect("one account should never have more coins than the supply; qed");
				Self::_add_bond(Bond {
					account: account.clone(),
					payout,
					expiration,
				});
				Self::deposit_event(RawEvent::BondPartiallyFulfilled(account, payout));
				break;
			}
		}
		// safe to do this late because of the test in the first line of the function
		// safe to substrate remaining because we initialize it with amount and never increase it
		let new_supply = coin_supply + amount - remaining;
		<CoinSupply>::put(new_supply);
		<Bonds<T>>::put(bonds);
		if remaining > 0 {
			Self::hand_out_coins_to_shareholders(remaining)?;
		}
		Self::deposit_event(RawEvent::ExpandedSupply(amount));
		Ok(())
	}

	// Will hand out coins to shareholders according to their number of shares.
	// Will hand out more coins to shareholders at the beginning of the list
	// if the handout cannot be equal.
	fn hand_out_coins_to_shareholders(amount: Coins) -> DispatchResult {
		// Checking whether the supply will overflow.
		let coin_supply = Self::coin_supply();
		coin_supply.checked_add(amount).ok_or(Error::<T>::CoinSupplyOverflow)?;

<<<<<<< HEAD
=======
	// Will hand out coins to shareholders according to their number of shares.
	// Will hand out more coins to shareholders at the beginning of the list
	// if the handout cannot be equal.
	fn hand_out_coins_to_shareholders(amount: Coins) -> DispatchResult {
>>>>>>> 9f61e83e
		let supply = Self::share_supply();
		let shares = Self::shares();
		let len = shares.len() as u64;
		let coins_per_share = max(1, amount / supply);
		let pay_extra = coins_per_share * len < amount;
		let mut amount_payed = 0;
		for (i, (acc, num_shares)) in shares.into_iter().enumerate() {
			if amount_payed >= amount {
				break;
			}
			let max_payout = amount - amount_payed;
			let is_in_first_mod_len = (i as u64) < amount % len;
			let extra_payout = if pay_extra && is_in_first_mod_len { 1 } else { 0 };
			let payout = min(max_payout, num_shares * coins_per_share + extra_payout);
			debug_assert!(
				amount_payed + payout <= amount,
				"amount payed out should be less or equal target amount"
			);
			let balance = Self::get_balance(&acc);
			<Balance<T>>::insert(&acc, balance + payout);
			amount_payed += payout;
		}
		debug_assert!(
			amount_payed == amount,
			"amount payed out should equal target amount"
		);

		// safe to do this late because of the test in the first line of the function
		let new_supply = coin_supply + amount;
		<CoinSupply>::put(new_supply);
		Ok(())
	}

	fn on_block_with_price(block: T::BlockNumber, price: Coins) -> DispatchResult {
		// This can be changed to only correct for small or big price swings.
		if block % T::AdjustmentFrequency::get() == 0.into() {
			Self::expand_or_contract_on_price(price)
		} else {
			Ok(())
		}
	}
}

/// tests for this pallet
#[cfg(test)]
mod tests {
	use super::*;
	use itertools::Itertools;
	use log;
	use more_asserts::*;
	use quickcheck::{QuickCheck, TestResult};
	use rand::{thread_rng, Rng};
	use std::sync::atomic::{AtomicU64, Ordering};

	use frame_support::{assert_ok, impl_outer_origin, parameter_types, weights::Weight};
	use sp_core::H256;
	use sp_runtime::{
		testing::Header,
		traits::{BlakeTwo256, IdentityLookup},
		Perbill,
	};
	use system;

	impl_outer_origin! {
		pub enum Origin for Test {}
	}

	static LAST_PRICE: AtomicU64 = AtomicU64::new(BASE_UNIT);
	pub struct RandomPrice;

	impl FetchPrice<Coins> for RandomPrice {
		fn fetch_price() -> Coins {
			let prev = LAST_PRICE.load(Ordering::SeqCst);
			let random = thread_rng().gen_range(500, 1500);
			let ratio: Ratio<u64> = Ratio::new(random, 1000);
			let next = ratio
				.checked_mul(&prev.into())
				.map(|r| r.to_integer())
				.unwrap_or(prev);
			LAST_PRICE.store(next + 1, Ordering::SeqCst);
			prev
		}
	}

	// For testing the pallet, we construct most of a mock runtime. This means
	// first constructing a configuration type (`Test`) which `impl`s each of the
	// configuration traits of modules we want to use.
	#[derive(Clone, Eq, PartialEq)]
	pub struct Test;

	parameter_types! {
		pub const BlockHashCount: u64 = 250;
		pub const MaximumBlockWeight: Weight = 1024;
		pub const MaximumBlockLength: u32 = 2 * 1024;
		pub const AvailableBlockRatio: Perbill = Perbill::from_percent(75);

		// expire bonds quickly in tests
		pub const ExpirationPeriod: u64 = 100;
		// allow few bids
		pub const MaximumBids: usize = 10;
		// adjust supply every second block
		pub const AdjustmentFrequency: u64 = 2;
	}

	impl system::Trait for Test {
		type Origin = Origin;
		type Call = ();
		type Index = u64;
		type BlockNumber = u64;
		type Hash = H256;
		type Hashing = BlakeTwo256;
		type AccountId = u64;
		type Lookup = IdentityLookup<Self::AccountId>;
		type Header = Header;
		type Event = ();
		type BlockHashCount = BlockHashCount;
		type MaximumBlockWeight = MaximumBlockWeight;
		type MaximumBlockLength = MaximumBlockLength;
		type AvailableBlockRatio = AvailableBlockRatio;
		type Version = ();
		type ModuleToIndex = ();
		type AccountData = ();
		type OnNewAccount = ();
		type OnKilledAccount = ();
	}

	impl Trait for Test {
		type Event = ();
		type CoinPrice = RandomPrice;
		type ExpirationPeriod = ExpirationPeriod;
		type MaximumBids = MaximumBids;
		type AdjustmentFrequency = AdjustmentFrequency;
	}

	type System = system::Module<Test>;
	type Stablecoin = Module<Test>;

	// This function basically just builds a genesis storage key/value store according to
	// our desired mockup.
	fn new_test_ext() -> sp_io::TestExternalities {
		system::GenesisConfig::default()
			.build_storage::<Test>()
			.unwrap()
			.into()
	}

	// ------------------------------------------------------------
	// init tests

	#[test]
	fn init_and_transfer() {
		new_test_ext().execute_with(|| {
			assert_ok!(Stablecoin::init(Origin::signed(1)));

			let amount = 42;
			assert_ok!(Stablecoin::transfer(Origin::signed(1), 2, amount));

			assert_eq!(Stablecoin::get_balance(1), COIN_SUPPLY - amount);
			assert_eq!(Stablecoin::get_balance(2), amount);
		});
	}

	#[test]
	fn init_with_shareholders_test() {
		new_test_ext().execute_with(|| {
			assert_ok!(Stablecoin::init_with_shareholders(
				Origin::signed(1),
				vec![1, 2, 3, 4, 5, 6, 7, 8, 9, 10]
			));

			assert_eq!(
				Stablecoin::shares(),
				vec![
					(1, 1),
					(2, 1),
					(3, 1),
					(4, 1),
					(5, 1),
					(6, 1),
					(7, 1),
					(8, 1),
					(9, 1),
					(10, 1)
				]
			);
			assert_eq!(Stablecoin::share_supply(), 10);
		});
	}

	// ------------------------------------------------------------
	// bids and bonds
	#[test]
	fn bids_are_sorted_highest_to_lowest() {
		new_test_ext().execute_with(|| {
			assert_ok!(Stablecoin::init(Origin::signed(1)));

<<<<<<< HEAD
			assert_ok!(Stablecoin::add_bid(Bid::new(1, Perbill::from_percent(25), 5 * BASE_UNIT)));
			assert_ok!(Stablecoin::add_bid(Bid::new(1, Perbill::from_percent(33), 5 * BASE_UNIT)));
			assert_ok!(Stablecoin::add_bid(Bid::new(1, Perbill::from_percent(50), 5 * BASE_UNIT)));
			assert_ok!(Stablecoin::add_bid(Bid::new(1, Perbill::from_percent(34), 5 * BASE_UNIT)));
=======
			let bid_amount = 5 * BASE_UNIT;
			assert_ok!(Stablecoin::add_bid(Bid::new(
				1,
				Perbill::from_percent(25),
				bid_amount
			)));
			assert_ok!(Stablecoin::add_bid(Bid::new(
				1,
				Perbill::from_percent(33),
				bid_amount
			)));
			assert_ok!(Stablecoin::add_bid(Bid::new(
				1,
				Perbill::from_percent(50),
				bid_amount
			)));
>>>>>>> 9f61e83e

			let bids = Stablecoin::bond_bids();
			let prices: Vec<_> = bids.into_iter().map(|Bid { price, .. }| price).collect();
			assert_eq!(
				prices,
				vec![
					Perbill::from_percent(50),
					Perbill::from_percent(34),
					Perbill::from_percent(33),
					Perbill::from_percent(25)
				]
			);
		});
	}

	#[test]
	fn amount_of_bids_is_limited() {
		new_test_ext().execute_with(|| {
			assert_ok!(Stablecoin::init(Origin::signed(1)));

			let bid_amount = 5 * BASE_UNIT;
			for _i in 0..(2 * MaximumBids::get()) {
				assert_ok!(Stablecoin::add_bid(Bid::new(
					1,
					Perbill::from_percent(25),
					bid_amount
				)));
			}

			assert_eq!(Stablecoin::bond_bids().len(), MaximumBids::get());
		});
	}

	#[test]
	fn truncated_bids_are_refunded() {
		new_test_ext().execute_with(|| {
			assert_ok!(Stablecoin::init(Origin::signed(1)));

			let price = Perbill::from_percent(25);
			let quantity = BASE_UNIT;
			for _i in 0..(MaximumBids::get() + 1) {
				assert_ok!(Stablecoin::bid_for_bond(Origin::signed(1), price, quantity));
			}

			assert_eq!(Stablecoin::bond_bids().len(), MaximumBids::get());
<<<<<<< HEAD
			let expected = COIN_SUPPLY - price * quantity * (MaximumBids::get() as u64);
=======
			let expected =
				COIN_SUPPLY - price * saturated_mul(payout, BASE_UNIT) * (MaximumBids::get() as u64);
>>>>>>> 9f61e83e
			assert_eq!(Stablecoin::get_balance(1), expected);
		});
	}

	#[test]
	fn cancel_all_bids_test() {
		new_test_ext().execute_with(|| {
			assert_ok!(Stablecoin::init(Origin::signed(1)));

			let bid_amount = 5 * BASE_UNIT;
			assert_ok!(Stablecoin::add_bid(Bid::new(
				1,
				Perbill::from_percent(25),
				bid_amount
			)));
			assert_ok!(Stablecoin::add_bid(Bid::new(
				2,
				Perbill::from_percent(33),
				bid_amount
			)));
			assert_ok!(Stablecoin::add_bid(Bid::new(
				1,
				Perbill::from_percent(50),
				bid_amount
			)));
			assert_ok!(Stablecoin::add_bid(Bid::new(
				3,
				Perbill::from_percent(50),
				bid_amount
			)));
			assert_eq!(Stablecoin::bond_bids().len(), 4);

			assert_ok!(Stablecoin::cancel_all_bids(Origin::signed(1)));

			let bids = Stablecoin::bond_bids();
			assert_eq!(bids.len(), 2);
			for bid in bids {
				assert!(bid.account != 1);
			}
		});
	}

	#[test]
	fn cancel_selected_bids_test() {
		new_test_ext().execute_with(|| {
			assert_ok!(Stablecoin::init(Origin::signed(1)));

			let bid_amount = 5 * BASE_UNIT;
			assert_ok!(Stablecoin::add_bid(Bid::new(
				1,
				Perbill::from_percent(25),
				bid_amount
			)));
			assert_ok!(Stablecoin::add_bid(Bid::new(
				2,
				Perbill::from_percent(33),
				bid_amount
			)));
			assert_ok!(Stablecoin::add_bid(Bid::new(
				1,
				Perbill::from_percent(45),
				bid_amount
			)));
			assert_ok!(Stablecoin::add_bid(Bid::new(
				1,
				Perbill::from_percent(50),
				bid_amount
			)));
			assert_ok!(Stablecoin::add_bid(Bid::new(
				3,
				Perbill::from_percent(55),
				bid_amount
			)));
			assert_eq!(Stablecoin::bond_bids().len(), 5);

			assert_ok!(Stablecoin::cancel_bids_at_or_below(
				Origin::signed(1),
				Perbill::from_percent(45)
			));

			let bids = Stablecoin::bond_bids();
			assert_eq!(bids.len(), 3);
			let bids: Vec<(_, _)> = bids
				.into_iter()
				.map(|Bid { account, price, .. }| (account, price))
				.collect();
			assert_eq!(
				bids,
				vec![
					(3, Perbill::from_percent(55)),
					(1, Perbill::from_percent(50)),
					(2, Perbill::from_percent(33)),
				]
			);
		});
	}

	#[test]
	fn adding_bonds() {
		new_test_ext().execute_with(|| {
			assert_ok!(Stablecoin::init(Origin::signed(1)));

			Stablecoin::_add_bond(Stablecoin::new_bond(
				3,
				Fixed64::from_rational(20, 100).saturated_multiply_accumulate(BASE_UNIT),
			));

			let bonds = Stablecoin::bonds();
			assert_eq!(bonds.len(), 1);
			let bond = &bonds[0];
			assert_eq!(bond.expiration, System::block_number() + ExpirationPeriod::get());
		})
	}

	#[test]
	fn expire_bonds() {
		new_test_ext().execute_with(|| {
			assert_ok!(Stablecoin::init(Origin::signed(1)));
			let acc = 3;
			let prev_acc_balance = Stablecoin::get_balance(acc);
			Stablecoin::_add_bond(Stablecoin::new_bond(
				acc,
				Fixed64::from_rational(20, 100).saturated_multiply_accumulate(BASE_UNIT),
			));

			let bonds = Stablecoin::bonds();
			assert_eq!(bonds.len(), 1);
			let bond = &bonds[0];
			assert_eq!(bond.expiration, System::block_number() + ExpirationPeriod::get());

			let prev_supply = Stablecoin::coin_supply();
			// set blocknumber past expiration time
			System::set_block_number(System::block_number() + ExpirationPeriod::get());
			assert_ok!(Stablecoin::expand_supply(42));
			let acc_balance = Stablecoin::get_balance(acc);
			assert_eq!(
				prev_acc_balance,
				acc_balance,
				"account balance should not change as the bond expired"
			);
			assert_eq!(
				prev_supply + 42,
				Stablecoin::coin_supply(),
				"coin supply should have increased"
			);
		});
	}

	#[test]
	fn expire_bonds_and_expand_supply() {
		new_test_ext().execute_with(|| {
			assert_ok!(Stablecoin::init(Origin::signed(1)));
			let first_acc = 3;
			let prev_first_acc_balance = Stablecoin::get_balance(first_acc);
			Stablecoin::_add_bond(Stablecoin::new_bond(
				first_acc,
				Fixed64::from_rational(20, 100).saturated_multiply_accumulate(BASE_UNIT),
			));

			let bonds = Stablecoin::bonds();
			assert_eq!(bonds.len(), 1);
			let bond = &bonds[0];
			assert_eq!(bond.expiration, System::block_number() + ExpirationPeriod::get());

			let prev_supply = Stablecoin::coin_supply();
			let second_acc = first_acc + 1;
			let prev_second_acc_balance = Stablecoin::get_balance(second_acc);
			// set blocknumber to the block number right before the first bond's expiration block
			System::set_block_number(System::block_number() + ExpirationPeriod::get() - 1);
			// Add a new bond
			Stablecoin::_add_bond(Stablecoin::new_bond(
				second_acc,
				Fixed64::from_rational(20, 100).saturated_multiply_accumulate(BASE_UNIT),
			));
			Stablecoin::_add_bond(Stablecoin::new_bond(
				second_acc,
				Fixed64::from_rational(20, 100).saturated_multiply_accumulate(BASE_UNIT),
			));
			Stablecoin::_add_bond(Stablecoin::new_bond(
				second_acc,
				Fixed64::from_rational(20, 100).saturated_multiply_accumulate(BASE_UNIT),
			));
			// Note: this one is from first_acc
			Stablecoin::_add_bond(Stablecoin::new_bond(
				first_acc,
				Fixed64::from_rational(20, 100).saturated_multiply_accumulate(BASE_UNIT),
			));

			// check bonds length
			assert_eq!(Stablecoin::bonds().len(), 5);
			// Increase block number by one so that we reach the first bond's expiration block number.
			System::set_block_number(System::block_number() + 1);
			// expand the supply, only hitting the last bond that was added to the queue, but not fully filling it
			let new_coins = 1;
			assert_ok!(Stablecoin::expand_supply(new_coins));
			// make sure there is only three bond left (the first one expired, the second one got consumed)
			assert_eq!(Stablecoin::bonds().len(), 3);
			// make sure the first account's balance hasn't moved
			assert_eq!(prev_first_acc_balance, Stablecoin::get_balance(first_acc));
			// make sure the second account's balance has increased by one
			let intermediate_second_acc_balance = prev_second_acc_balance + new_coins;
			assert_eq!(prev_second_acc_balance + new_coins, Stablecoin::get_balance(second_acc));
			// make sure total supply increased by `new_coins`
			assert_eq!(prev_supply + new_coins, Stablecoin::coin_supply());

			let intermediate_supply = Stablecoin::coin_supply();
			// Set the block number to be *exactly equal* to the expiration date of all bonds that are left in the queue
			System::set_block_number(System::block_number() + ExpirationPeriod::get() - 1);

			// try to expand_supply, expected to fail because all bonds have expired
			let new_coins = 42;
			assert_ok!(Stablecoin::expand_supply(new_coins));

			// make sure there are no bonds left (they have all expired)
			assert_eq!(Stablecoin::bonds().len(), 0);

			// make sure first and second's balances haven't changed
			assert_eq!(prev_first_acc_balance, Stablecoin::get_balance(first_acc));
			assert_eq!(intermediate_second_acc_balance, Stablecoin::get_balance(second_acc));

			// Make sure coin supply has increased by `new_coins`
			assert_eq!(
				intermediate_supply + new_coins,
				Stablecoin::coin_supply(),
				"coin supply should not change as the bond expired"
			);
		});
	}

	// ------------------------------------------------------------
	// handout tests

	#[test]
	fn simple_handout_test() {
		new_test_ext().execute_with(|| {
			assert_ok!(Stablecoin::init_with_shareholders(
				Origin::signed(1),
				vec![1, 2, 3, 4, 5, 6, 7, 8, 9, 10]
			));
			assert_eq!(Stablecoin::get_balance(1), COIN_SUPPLY / 10);
			assert_eq!(Stablecoin::get_balance(10), COIN_SUPPLY / 10);

			let amount = 30 * BASE_UNIT;
			assert_ok!(Stablecoin::hand_out_coins_to_shareholders(amount));

			let amount_per_acc = 3 * BASE_UNIT;
			assert_eq!(Stablecoin::get_balance(1), COIN_SUPPLY / 10 + amount_per_acc);
			assert_eq!(Stablecoin::get_balance(2), COIN_SUPPLY / 10 + amount_per_acc);
			assert_eq!(Stablecoin::get_balance(3), COIN_SUPPLY / 10 + amount_per_acc);
			assert_eq!(Stablecoin::get_balance(7), COIN_SUPPLY / 10 + amount_per_acc);
			assert_eq!(Stablecoin::get_balance(10), COIN_SUPPLY / 10 + amount_per_acc);
		});
	}

	#[test]
	fn handout_less_than_shares_test() {
		new_test_ext().execute_with(|| {
			assert_ok!(Stablecoin::init_with_shareholders(
				Origin::signed(1),
				vec![1, 2, 3, 4, 5, 6, 7, 8, 9, 10]
			));
			assert_eq!(Stablecoin::get_balance(1), COIN_SUPPLY / 10);
			assert_eq!(Stablecoin::get_balance(10), COIN_SUPPLY / 10);

			let amount = 8;
			assert_ok!(Stablecoin::hand_out_coins_to_shareholders(amount));

			let amount_per_acc = 1;
			assert_eq!(Stablecoin::get_balance(1), COIN_SUPPLY / 10 + amount_per_acc);
			assert_eq!(Stablecoin::get_balance(2), COIN_SUPPLY / 10 + amount_per_acc);
			assert_eq!(Stablecoin::get_balance(3), COIN_SUPPLY / 10 + amount_per_acc);
			assert_eq!(Stablecoin::get_balance(7), COIN_SUPPLY / 10 + amount_per_acc);
			assert_eq!(Stablecoin::get_balance(8), COIN_SUPPLY / 10 + amount_per_acc);
			assert_eq!(Stablecoin::get_balance(9), COIN_SUPPLY / 10);
			assert_eq!(Stablecoin::get_balance(10), COIN_SUPPLY / 10);
		});
	}

	#[test]
	fn handout_more_than_shares_test() {
		new_test_ext().execute_with(|| {
			assert_ok!(Stablecoin::init_with_shareholders(
				Origin::signed(1),
				vec![1, 2, 3, 4, 5, 6, 7, 8, 9, 10]
			));
			assert_eq!(Stablecoin::get_balance(1), COIN_SUPPLY / 10);
			assert_eq!(Stablecoin::get_balance(10), COIN_SUPPLY / 10);

			let amount = 13;
			assert_ok!(Stablecoin::hand_out_coins_to_shareholders(amount));

			let amount_per_acc = 1;
			assert_eq!(Stablecoin::get_balance(1), COIN_SUPPLY / 10 + amount_per_acc + 1);
			assert_eq!(Stablecoin::get_balance(2), COIN_SUPPLY / 10 + amount_per_acc + 1);
			assert_eq!(Stablecoin::get_balance(3), COIN_SUPPLY / 10 + amount_per_acc + 1);
			assert_eq!(Stablecoin::get_balance(4), COIN_SUPPLY / 10 + amount_per_acc);
			assert_eq!(Stablecoin::get_balance(8), COIN_SUPPLY / 10 + amount_per_acc);
			assert_eq!(Stablecoin::get_balance(10), COIN_SUPPLY / 10 + amount_per_acc);
		});
	}

	#[test]
	fn handout_quickcheck() {
		fn property(shareholders: Vec<u64>, amount: Coins) -> TestResult {
			new_test_ext().execute_with(|| {
				if amount == 0 {
					return TestResult::discard();
				}

				// Expects between 1 and 999 shareholders.
				let len = shareholders.len();
				if len < 1 || len > 999 {
					return TestResult::discard();
				}

				if shareholders.iter().any(|s| *s == 0) {
					return TestResult::discard();
				}

				if shareholders.iter().unique().count() != len {
					return TestResult::discard();
				}

				assert_ok!(Stablecoin::init_with_shareholders(
					Origin::signed(1),
					shareholders.clone()
				));

				let amount = amount;
				// this assert might actually produce a false positive
				// as there might be errors returned that are the correct
				// behavior for the given parameters
				assert_ok!(Stablecoin::hand_out_coins_to_shareholders(amount));

				let len = len as u64;
				let payout = amount;
				let balance = Stablecoin::get_balance(shareholders[0]);
				assert_ge!(balance, COIN_SUPPLY / len + payout / len);
				assert_le!(balance, COIN_SUPPLY / len + 1 + payout / len + 1);

				TestResult::passed()
			})
		}

		QuickCheck::new()
			.min_tests_passed(5)
			.tests(50)
			.max_tests(500)
			.quickcheck(property as fn(Vec<u64>, u64) -> TestResult)
	}

	// ------------------------------------------------------------
	// expand and contract tests
	#[test]
	fn expand_supply_test() {
		new_test_ext().execute_with(|| {
			assert_ok!(Stablecoin::init_with_shareholders(
				Origin::signed(1),
				vec![1, 2, 3, 4, 5, 6, 7, 8, 9, 10]
			));

			// payout of 120% of BASE_UNIT
			let payout = Fixed64::from_rational(20, 100).saturated_multiply_accumulate(BASE_UNIT);
			Stablecoin::_add_bond(Stablecoin::new_bond(2, payout));
			Stablecoin::_add_bond(Stablecoin::new_bond(3, payout));
			Stablecoin::_add_bond(Stablecoin::new_bond(4, payout));
			Stablecoin::_add_bond(Stablecoin::new_bond(5, 7 * payout));

			let prev_supply = Stablecoin::coin_supply();
			let amount = 13 * BASE_UNIT;
			assert_ok!(Stablecoin::expand_supply(amount));

			let amount_per_acc = COIN_SUPPLY / 10 + BASE_UNIT / 10;
			assert_eq!(Stablecoin::get_balance(1), amount_per_acc);
			assert_eq!(Stablecoin::get_balance(2), amount_per_acc + payout);
			assert_eq!(Stablecoin::get_balance(3), amount_per_acc + payout);
			assert_eq!(Stablecoin::get_balance(4), amount_per_acc + payout);
			assert_eq!(Stablecoin::get_balance(5), amount_per_acc + 7 * payout);
			assert_eq!(Stablecoin::get_balance(8), amount_per_acc);
			assert_eq!(Stablecoin::get_balance(10), amount_per_acc);

			assert_eq!(
				Stablecoin::coin_supply(),
				prev_supply + amount,
				"supply should be increased by amount"
			);
		});
	}

	#[test]
	fn contract_supply_test() {
		new_test_ext().execute_with(|| {
			assert_ok!(Stablecoin::init_with_shareholders(
				Origin::signed(1),
				vec![1, 2, 3, 4, 5, 6, 7, 8, 9, 10]
			));

			let bond_amount = Ratio::new(125, 100)
				.checked_mul(&BASE_UNIT.into())
				.map(|r| r.to_integer())
<<<<<<< HEAD
				.expect("bond_amount should not have overflowed");
			assert_ok!(Stablecoin::add_bid(Bid::new(1, Perbill::from_percent(80), bond_amount)));
			assert_ok!(Stablecoin::add_bid(Bid::new(2, Perbill::from_percent(75), 2 * BASE_UNIT)));
=======
				.unwrap();
			assert_ok!(Stablecoin::add_bid(Bid::new(
				1,
				Perbill::from_percent(80),
				bond_amount
			)));
			assert_ok!(Stablecoin::add_bid(Bid::new(
				2,
				Perbill::from_percent(75),
				2 * BASE_UNIT
			)));
>>>>>>> 9f61e83e

			let prev_supply = Stablecoin::coin_supply();
			let amount = 2 * BASE_UNIT;
			assert_ok!(Stablecoin::contract_supply(amount));

			let bids = Stablecoin::bond_bids();
			let bonds = Stablecoin::bonds();
			assert_eq!(bids.len(), 1, "exactly one bid should have been removed");
			let remainging_bid_quantity = saturated_mul(Fixed64::from_rational(667, 1_000), BASE_UNIT);
			assert_eq!(
				bids[0],
				Bid::new(2, Perbill::from_percent(75), remainging_bid_quantity)
			);
			assert_eq!(bonds[0].payout, bond_amount);
			assert_eq!(
				bonds[1].payout,
				Fixed64::from_rational(333, 1_000).saturated_multiply_accumulate(BASE_UNIT)
			);

			assert_eq!(
				Stablecoin::coin_supply(),
				prev_supply - amount,
				"supply should be decreased by amount"
			);
		})
	}

	#[test]
	fn expand_or_contract_quickcheck() {
		fn property(bonds: Vec<(u64, u64)>, prices: Vec<Coins>) -> TestResult {
			new_test_ext().execute_with(|| {
				if prices.iter().any(|p| p == &0) {
					return TestResult::discard();
				}

				assert_ok!(Stablecoin::init_with_shareholders(
					Origin::signed(1),
					vec![1, 2, 3, 4, 5, 6, 7, 8, 9, 10]
				));

				for (account, payout) in bonds {
					if account > 0 && payout > 0 {
						Stablecoin::_add_bond(Stablecoin::new_bond(account, payout));
					}
				}

				for price in prices {
					// this assert might actually produce a false positive
					// as there might be errors returned that are the correct
					// behavior for the given parameters
					assert_ok!(Stablecoin::expand_or_contract_on_price(price));
				}

				TestResult::passed()
			})
		}

		QuickCheck::new()
			.min_tests_passed(5)
			.tests(50)
			.max_tests(500)
			.quickcheck(property as fn(Vec<(u64, u64)>, Vec<u64>) -> TestResult)
	}

	#[test]
	fn expand_or_contract_smoketest() {
		new_test_ext().execute_with(|| {
			let mut rng = rand::thread_rng();

			let bonds: Vec<(u64, u64)> = (0..100)
				.map(|_| (rng.gen_range(1, 200), rng.gen_range(1, 10 * BASE_UNIT)))
				.collect();

			assert_ok!(Stablecoin::init_with_shareholders(
				Origin::signed(1),
				vec![1, 2, 3, 4, 5, 6, 7, 8, 9, 10]
			));

			for (account, payout) in bonds {
				Stablecoin::_add_bond(Stablecoin::new_bond(account, payout));
			}

			for _ in 0..150 {
				let price = RandomPrice::fetch_price();
				Stablecoin::on_block_with_price(0, price).unwrap_or_else(|e| {
					log::error!("could not adjust supply: {:?}", e);
				});
			}
		})
	}
}<|MERGE_RESOLUTION|>--- conflicted
+++ resolved
@@ -68,7 +68,6 @@
 // The Basis whitepaper recommends 10% based on simulations.
 const MINIMUM_BOND_PRICE: Perbill = Perbill::from_percent(10);
 
-
 /// A bond representing (possible) future payout of coins.
 ///
 /// Expires at block `expiration` so it will be discarded if payed out after that block.
@@ -81,15 +80,9 @@
 }
 
 /// A bid for a bond of the stablecoin at a certain price.
-<<<<<<< HEAD
-/// 
+///
 /// `price_in_coins` is the amount of coins burned.
 /// `quantity` is the amount of coins gained on payout.
-=======
-///
-/// `price_in_coins` is the amount of coins burned
-/// `quantity` is the amount of coins gained on payout
->>>>>>> 9f61e83e
 #[derive(Encode, Decode, Default, Clone, PartialEq)]
 #[cfg_attr(feature = "std", derive(Debug))]
 pub struct Bid<AccountId> {
@@ -368,7 +361,7 @@
 	// TODO: use priority queue (binaryheap?)
 	// TODO: be careful with malicious actor who would constantly bid an amount equal
 	//		 to the last bid in the queue and evict people on purpose.
-	fn _add_bid_to(bid: Bid<T::AccountId>, bids: &mut Vec<Bid<T::AccountId>>) -> DispatchResult{
+	fn _add_bid_to(bid: Bid<T::AccountId>, bids: &mut Vec<Bid<T::AccountId>>) -> DispatchResult {
 		let index: usize = bids
 			// sort the bids from highest to lowest
 			.binary_search_by(|&Bid { price, .. }| bid.price.cmp(&price))
@@ -382,21 +375,9 @@
 		Ok(())
 	}
 
-<<<<<<< HEAD
 	fn refund_bid(bid: &Bid<T::AccountId>) -> DispatchResult {
 		Self::add_balance(&bid.account, bid.payment())?;
 		Self::deposit_event(RawEvent::RefundedBid(bid.account.clone(), bid.payment()));
-=======
-	fn refund_bid(
-		Bid {
-			account,
-			price_in_coins,
-			..
-		}: &Bid<T::AccountId>,
-	) -> DispatchResult {
-		Self::add_balance(account, *price_in_coins)?;
-		Self::deposit_event(RawEvent::RefundedBid(account.clone(), *price_in_coins));
->>>>>>> 9f61e83e
 		Ok(())
 	}
 
@@ -451,7 +432,9 @@
 	fn contract_supply(amount: Coins) -> DispatchResult {
 		// Checking whether coin supply would underflow.
 		let coin_supply = Self::coin_supply();
-		let remaining_supply = coin_supply.checked_sub(amount).ok_or(Error::<T>::CoinSupplyUnderflow)?;
+		let remaining_supply = coin_supply
+			.checked_sub(amount)
+			.ok_or(Error::<T>::CoinSupplyUnderflow)?;
 		if remaining_supply < MINIMUM_COIN_SUPPLY {
 			return Err(DispatchError::from(Error::<T>::CoinSupplyUnderflow));
 		}
@@ -472,9 +455,7 @@
 			} else {
 				let payment = bid.payment();
 				let Bid {
-					account,
-					quantity,
-					..
+					account, quantity, ..
 				} = bid;
 				new_bonds.push_back(Self::new_bond(account, quantity));
 				remaining -= payment;
@@ -520,7 +501,9 @@
 	fn expand_supply(amount: Coins) -> DispatchResult {
 		// Checking whether the supply will overflow.
 		let coin_supply = Self::coin_supply();
-		coin_supply.checked_add(amount).ok_or(Error::<T>::CoinSupplyOverflow)?;
+		coin_supply
+			.checked_add(amount)
+			.ok_or(Error::<T>::CoinSupplyOverflow)?;
 
 		let mut bonds = Self::bonds();
 		let mut remaining = amount;
@@ -541,7 +524,7 @@
 			// bond does not cover the remaining amount --> resolve and continue
 			if payout <= remaining {
 				// this is safe because we are in the branch where remaining >= payout
-				remaining = remaining - payout;
+				remaining -= payout;
 				Self::add_balance(&account, payout)
 					.expect("one account should never have more coins than the supply; qed");
 				Self::deposit_event(RawEvent::BondFulfilled(account, payout));
@@ -579,15 +562,10 @@
 	fn hand_out_coins_to_shareholders(amount: Coins) -> DispatchResult {
 		// Checking whether the supply will overflow.
 		let coin_supply = Self::coin_supply();
-		coin_supply.checked_add(amount).ok_or(Error::<T>::CoinSupplyOverflow)?;
-
-<<<<<<< HEAD
-=======
-	// Will hand out coins to shareholders according to their number of shares.
-	// Will hand out more coins to shareholders at the beginning of the list
-	// if the handout cannot be equal.
-	fn hand_out_coins_to_shareholders(amount: Coins) -> DispatchResult {
->>>>>>> 9f61e83e
+		coin_supply
+			.checked_add(amount)
+			.ok_or(Error::<T>::CoinSupplyOverflow)?;
+
 		let supply = Self::share_supply();
 		let shares = Self::shares();
 		let len = shares.len() as u64;
@@ -784,12 +762,6 @@
 		new_test_ext().execute_with(|| {
 			assert_ok!(Stablecoin::init(Origin::signed(1)));
 
-<<<<<<< HEAD
-			assert_ok!(Stablecoin::add_bid(Bid::new(1, Perbill::from_percent(25), 5 * BASE_UNIT)));
-			assert_ok!(Stablecoin::add_bid(Bid::new(1, Perbill::from_percent(33), 5 * BASE_UNIT)));
-			assert_ok!(Stablecoin::add_bid(Bid::new(1, Perbill::from_percent(50), 5 * BASE_UNIT)));
-			assert_ok!(Stablecoin::add_bid(Bid::new(1, Perbill::from_percent(34), 5 * BASE_UNIT)));
-=======
 			let bid_amount = 5 * BASE_UNIT;
 			assert_ok!(Stablecoin::add_bid(Bid::new(
 				1,
@@ -806,7 +778,6 @@
 				Perbill::from_percent(50),
 				bid_amount
 			)));
->>>>>>> 9f61e83e
 
 			let bids = Stablecoin::bond_bids();
 			let prices: Vec<_> = bids.into_iter().map(|Bid { price, .. }| price).collect();
@@ -852,12 +823,7 @@
 			}
 
 			assert_eq!(Stablecoin::bond_bids().len(), MaximumBids::get());
-<<<<<<< HEAD
 			let expected = COIN_SUPPLY - price * quantity * (MaximumBids::get() as u64);
-=======
-			let expected =
-				COIN_SUPPLY - price * saturated_mul(payout, BASE_UNIT) * (MaximumBids::get() as u64);
->>>>>>> 9f61e83e
 			assert_eq!(Stablecoin::get_balance(1), expected);
 		});
 	}
@@ -994,8 +960,7 @@
 			assert_ok!(Stablecoin::expand_supply(42));
 			let acc_balance = Stablecoin::get_balance(acc);
 			assert_eq!(
-				prev_acc_balance,
-				acc_balance,
+				prev_acc_balance, acc_balance,
 				"account balance should not change as the bond expired"
 			);
 			assert_eq!(
@@ -1059,7 +1024,10 @@
 			assert_eq!(prev_first_acc_balance, Stablecoin::get_balance(first_acc));
 			// make sure the second account's balance has increased by one
 			let intermediate_second_acc_balance = prev_second_acc_balance + new_coins;
-			assert_eq!(prev_second_acc_balance + new_coins, Stablecoin::get_balance(second_acc));
+			assert_eq!(
+				prev_second_acc_balance + new_coins,
+				Stablecoin::get_balance(second_acc)
+			);
 			// make sure total supply increased by `new_coins`
 			assert_eq!(prev_supply + new_coins, Stablecoin::coin_supply());
 
@@ -1076,7 +1044,10 @@
 
 			// make sure first and second's balances haven't changed
 			assert_eq!(prev_first_acc_balance, Stablecoin::get_balance(first_acc));
-			assert_eq!(intermediate_second_acc_balance, Stablecoin::get_balance(second_acc));
+			assert_eq!(
+				intermediate_second_acc_balance,
+				Stablecoin::get_balance(second_acc)
+			);
 
 			// Make sure coin supply has increased by `new_coins`
 			assert_eq!(
@@ -1258,12 +1229,7 @@
 			let bond_amount = Ratio::new(125, 100)
 				.checked_mul(&BASE_UNIT.into())
 				.map(|r| r.to_integer())
-<<<<<<< HEAD
 				.expect("bond_amount should not have overflowed");
-			assert_ok!(Stablecoin::add_bid(Bid::new(1, Perbill::from_percent(80), bond_amount)));
-			assert_ok!(Stablecoin::add_bid(Bid::new(2, Perbill::from_percent(75), 2 * BASE_UNIT)));
-=======
-				.unwrap();
 			assert_ok!(Stablecoin::add_bid(Bid::new(
 				1,
 				Perbill::from_percent(80),
@@ -1274,7 +1240,6 @@
 				Perbill::from_percent(75),
 				2 * BASE_UNIT
 			)));
->>>>>>> 9f61e83e
 
 			let prev_supply = Stablecoin::coin_supply();
 			let amount = 2 * BASE_UNIT;
