--- conflicted
+++ resolved
@@ -17,11 +17,7 @@
 };
 use num_rational::Ratio;
 use sp_runtime::{
-<<<<<<< HEAD
-	traits::CheckedMul,
-=======
 	traits::{CheckedMul},
->>>>>>> f8cba5a5
 	Fixed64, PerThing, Perbill,
 };
 use sp_std::collections::vec_deque::VecDeque;
@@ -355,14 +351,10 @@
 	/// Add a bid to the queue, making sure to sort it from highest to lowest price.
 	///
 	/// Truncates the bids to `MaximumBids` to keep the queue bounded.
-<<<<<<< HEAD
 	// TODO: use priority queue (binaryheap?)
 	// TODO: be careful with malicious actor who would constantly bid an amount equal
 	//		 to the last bid in the queue and evict people on purpose.
-	fn _add_bid_to(bid: Bid<T::AccountId>, bids: &mut Vec<Bid<T::AccountId>>) {
-=======
-	fn _add_bid_to(bid: Bid<T::AccountId>, bids: &mut Vec<Bid<T::AccountId>>) -> DispatchResult {
->>>>>>> f8cba5a5
+	fn _add_bid_to(bid: Bid<T::AccountId>, bids: &mut Vec<Bid<T::AccountId>>) -> DispatchResult{
 		let index: usize = bids
 			// sort the bids from highest to lowest
 			.binary_search_by(|&Bid { price, .. }| bid.price.cmp(&price))
@@ -757,16 +749,10 @@
 		new_test_ext().execute_with(|| {
 			assert_ok!(Stablecoin::init(Origin::signed(1)));
 
-<<<<<<< HEAD
-			Stablecoin::add_bid(Bid::new(1, Perbill::from_percent(25), 5 * BASE_UNIT));
-			Stablecoin::add_bid(Bid::new(1, Perbill::from_percent(33), 5 * BASE_UNIT));
-			Stablecoin::add_bid(Bid::new(1, Perbill::from_percent(50), 5 * BASE_UNIT));
-			Stablecoin::add_bid(Bid::new(1, Perbill::from_percent(34), 5 * BASE_UNIT));
-=======
 			assert_ok!(Stablecoin::add_bid(Bid::new(1, Perbill::from_percent(25), 5 * BASE_UNIT)));
 			assert_ok!(Stablecoin::add_bid(Bid::new(1, Perbill::from_percent(33), 5 * BASE_UNIT)));
 			assert_ok!(Stablecoin::add_bid(Bid::new(1, Perbill::from_percent(50), 5 * BASE_UNIT)));
->>>>>>> f8cba5a5
+			assert_ok!(Stablecoin::add_bid(Bid::new(1, Perbill::from_percent(34), 5 * BASE_UNIT)));
 
 			let bids = Stablecoin::bond_bids();
 			let prices: Vec<_> = bids.into_iter().map(|Bid { price, .. }| price).collect();
